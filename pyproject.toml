[tool.poetry]
name = "pan-os-upgrade"
version = "0.2.3"
description = "Python script to automate the upgrade process of PAN-OS firewalls."
authors = ["Calvin Remsburg <cremsburg.dev@gmail.com>"]
license = "Apache 2.0"
readme = "README.md"
packages = [{ include = "pan_os_upgrade" }]

[tool.poetry.dependencies]
python = "^3.11"
pan-os-python = "^1.11.0"
panos-upgrade-assurance = "^0.3.1"
pydantic = "^2.5.3"
typer = { extras = ["all"], version = "^0.9.0" }
setuptools = "^69.0.3"
<<<<<<< HEAD
load-dotenv = "^0.1.0"
pytest = "^7.4.4"
=======
dnspython = "^2.5.0"
>>>>>>> 6521e908

[tool.poetry.group.dev.dependencies]
black = "^23.12.1"
flake8 = "^7.0.0"
ipdb = "^0.13.13"
mkdocs-material = "^9.5.4"
mkdocstrings = "^0.24.0"

[tool.poetry.scripts]
pan-os-upgrade = 'pan_os_upgrade.upgrade:app'

[build-system]
requires = ["poetry-core"]
build-backend = "poetry.core.masonry.api"<|MERGE_RESOLUTION|>--- conflicted
+++ resolved
@@ -14,12 +14,7 @@
 pydantic = "^2.5.3"
 typer = { extras = ["all"], version = "^0.9.0" }
 setuptools = "^69.0.3"
-<<<<<<< HEAD
-load-dotenv = "^0.1.0"
-pytest = "^7.4.4"
-=======
 dnspython = "^2.5.0"
->>>>>>> 6521e908
 
 [tool.poetry.group.dev.dependencies]
 black = "^23.12.1"
