[tool.poetry]
name = "pan-os-upgrade"
version = "0.2.2"
description = "Python script to automate the upgrade process of PAN-OS firewalls."
authors = ["Calvin Remsburg <cremsburg.dev@gmail.com>"]
license = "Apache 2.0"
readme = "README.md"
packages = [{ include = "pan_os_upgrade" }]

[tool.poetry.dependencies]
python = "^3.11"
pan-os-python = "^1.11.0"
panos-upgrade-assurance = "^0.3.1"
pydantic = "^2.5.3"
typer = { extras = ["all"], version = "^0.9.0" }
setuptools = "^69.0.3"

[tool.poetry.group.dev.dependencies]
black = "^23.12.1"
flake8 = "^7.0.0"
ipdb = "^0.13.13"
<<<<<<< HEAD
pytest = "^7.4.4"
=======
mkdocs-material = "^9.5.4"
mkdocstrings = "^0.24.0"

[tool.poetry.scripts]
pan-os-upgrade = 'pan_os_upgrade.upgrade:app'
>>>>>>> 4d207eab

[build-system]
requires = ["poetry-core"]
build-backend = "poetry.core.masonry.api"<|MERGE_RESOLUTION|>--- conflicted
+++ resolved
@@ -19,15 +19,11 @@
 black = "^23.12.1"
 flake8 = "^7.0.0"
 ipdb = "^0.13.13"
-<<<<<<< HEAD
-pytest = "^7.4.4"
-=======
 mkdocs-material = "^9.5.4"
 mkdocstrings = "^0.24.0"
 
 [tool.poetry.scripts]
 pan-os-upgrade = 'pan_os_upgrade.upgrade:app'
->>>>>>> 4d207eab
 
 [build-system]
 requires = ["poetry-core"]
